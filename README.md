<div align="center">
 
  <h2 align="center">Cloudflare - Turnstile Solver</h2>
  <p align="center">
A Python-based solution for solving Cloudflare Turnstile challenges quickly (4-6 seconds solve time). The script uses patchright library to interact with web pages and solve the challenges without running additional browser instances.
    <br />
    <br />
    <a href="https://github.com/sexfrance/Turnstile-Solver#-changelog">📜 ChangeLog</a>
    ·
    <a href="https://github.com/sexfrance/Turnstile-Solver/issues">⚠️ Report Bug</a>
    ·
    <a href="https://github.com/sexfrance/Turnstile-Solver/issues">💡 Request Feature</a>
  </p>
</div>

### ⚙️ Installation

<<<<<<< HEAD
- Requires: `Python 3.8+`
- Make a python virtual environment: `python3 -m venv venv`
- Source the environment: `venv\Scripts\activate` (Windows) / `source venv/bin/activate` (macOS, Linux)
- Install the requirements: `pip install -r requirements.txt`
- Install chrominium: `patchright install chromium` / `python -m patchright install chromium`
- Start: `Remove comments for testing in async and sync python files then run those`
=======
* [Python 3](https://www.python.org/)
* [Patchright Python by Kaliiiiiiiiii-Vinyzu](https://github.com/Kaliiiiiiiiii-Vinyzu/patchright-python)
>>>>>>> e47abda5

---

<<<<<<< HEAD
### 🔥 Features

- **Debug Logging**: Detailed debug logs track actions and progress, making troubleshooting straightforward.
- **Automated CAPTCHA Solver**: Uses Playwright to launch a browser, navigate to the target page, and dynamically injects a CAPTCHA solver.
- **Customizable Browser Context**: Sets browser options like headless mode, sandboxing, and disabling unnecessary features to optimize performance.
- **Responsive CAPTCHA Interaction**: Adjusts CAPTCHA display, clicks on it, and retrieves the response through repeated attempts if necessary.
- **Timeout and Retries**: Implements a retry loop with configurable timeouts, ensuring robust attempts to retrieve the CAPTCHA token.
- **Elapsed Time Tracking**: Logs and returns elapsed time for solving CAPTCHA, providing an efficiency metric.
- **Error Handling**: Returns detailed status messages on success or failure, allowing for straightforward integration and feedback.
=======
1. Download [Python 3](https://www.python.org/)

2. Install requirements
   ```bash
   pip install patchright quart
   ```

3. Install Chromium for Patchright
   ```bash
   patchright install chromium
   # if it does not work then try this:
   python -m patchright install chromium
   ```

4. Clone the repo
   ```bash
   git clone https://github.com/Theyka/turnstile-solver.git
   ```
5. Start python code
   ```bash
   python main.py
   ```
>>>>>>> e47abda5

---

#### 📹 Preview

![Preview](https://i.imgur.com/YI6RZ5P.gif)

---

### ❗ Disclaimers

- I am not responsible for anything that may happen, such as API Blocking, IP ban, etc.
- This was a quick project that was made for fun and personal use if you want to see further updates, star the repo & create an "issue" [here](https://github.com/sexfrance/Turnstile-Solver/issues/)

---

### 📜 ChangeLog

```diff
v0.0.1 ⋮ 21/10/2024
! Initial release

v0.0.2 ⋮ 10/28/2024
! Modified the script, page.html is now in the scripts
! Made it faster and less resource intensive
! Modified the sync logic and made an async version
! Implemented logmagix logging
! Added timer

v0.0.3 ⋮ 11/7/2024
+ Added API server implementation
+ Added web interface for API documentation
+ Improved error handling and logging
+ Added concurrent processing support
```

---

<p align="center">
  <img src="https://img.shields.io/github/license/sexfrance/Turnstile-Solver.svg?style=for-the-badge&labelColor=black&color=f429ff&logo=IOTA"/>
  <img src="https://img.shields.io/github/stars/sexfrance/Turnstile-Solver.svg?style=for-the-badge&labelColor=black&color=f429ff&logo=IOTA"/>
  <img src="https://img.shields.io/github/languages/top/sexfrance/Turnstile-Solver.svg?style=for-the-badge&labelColor=black&color=f429ff&logo=python"/>
</p>

Inspired by [Turnaround](https://github.com/Body-Alhoha/turnaround)
Original code by [Theyka](https://github.com/Theyka/Turnstile-Solver)
Changes by [Sexfrance](https://github.com/sexfrance)<|MERGE_RESOLUTION|>--- conflicted
+++ resolved
@@ -5,31 +5,25 @@
 A Python-based solution for solving Cloudflare Turnstile challenges quickly (4-6 seconds solve time). The script uses patchright library to interact with web pages and solve the challenges without running additional browser instances.
     <br />
     <br />
-    <a href="https://github.com/sexfrance/Turnstile-Solver#-changelog">📜 ChangeLog</a>
+    <a href="https://github.com/Theyka/Turnstile-Solver#-changelog">📜 ChangeLog</a>
     ·
-    <a href="https://github.com/sexfrance/Turnstile-Solver/issues">⚠️ Report Bug</a>
+    <a href="https://github.com/Theyka/Turnstile-Solver/issues">⚠️ Report Bug</a>
     ·
-    <a href="https://github.com/sexfrance/Turnstile-Solver/issues">💡 Request Feature</a>
+    <a href="https://github.com/Theyka/Turnstile-Solver/issues">💡 Request Feature</a>
   </p>
 </div>
 
 ### ⚙️ Installation
 
-<<<<<<< HEAD
 - Requires: `Python 3.8+`
 - Make a python virtual environment: `python3 -m venv venv`
 - Source the environment: `venv\Scripts\activate` (Windows) / `source venv/bin/activate` (macOS, Linux)
 - Install the requirements: `pip install -r requirements.txt`
 - Install chrominium: `patchright install chromium` / `python -m patchright install chromium`
 - Start: `Remove comments for testing in async and sync python files then run those`
-=======
-* [Python 3](https://www.python.org/)
-* [Patchright Python by Kaliiiiiiiiii-Vinyzu](https://github.com/Kaliiiiiiiiii-Vinyzu/patchright-python)
->>>>>>> e47abda5
 
 ---
 
-<<<<<<< HEAD
 ### 🔥 Features
 
 - **Debug Logging**: Detailed debug logs track actions and progress, making troubleshooting straightforward.
@@ -39,30 +33,6 @@
 - **Timeout and Retries**: Implements a retry loop with configurable timeouts, ensuring robust attempts to retrieve the CAPTCHA token.
 - **Elapsed Time Tracking**: Logs and returns elapsed time for solving CAPTCHA, providing an efficiency metric.
 - **Error Handling**: Returns detailed status messages on success or failure, allowing for straightforward integration and feedback.
-=======
-1. Download [Python 3](https://www.python.org/)
-
-2. Install requirements
-   ```bash
-   pip install patchright quart
-   ```
-
-3. Install Chromium for Patchright
-   ```bash
-   patchright install chromium
-   # if it does not work then try this:
-   python -m patchright install chromium
-   ```
-
-4. Clone the repo
-   ```bash
-   git clone https://github.com/Theyka/turnstile-solver.git
-   ```
-5. Start python code
-   ```bash
-   python main.py
-   ```
->>>>>>> e47abda5
 
 ---
 
@@ -75,7 +45,7 @@
 ### ❗ Disclaimers
 
 - I am not responsible for anything that may happen, such as API Blocking, IP ban, etc.
-- This was a quick project that was made for fun and personal use if you want to see further updates, star the repo & create an "issue" [here](https://github.com/sexfrance/Turnstile-Solver/issues/)
+- This was a quick project that was made for fun and personal use if you want to see further updates, star the repo & create an "issue" [here](https://github.com/Theyka/Turnstile-Solver/issues/)
 
 ---
 
